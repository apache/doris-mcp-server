# Licensed to the Apache Software Foundation (ASF) under one
# or more contributor license agreements.  See the NOTICE file
# distributed with this work for additional information
# regarding copyright ownership.  The ASF licenses this file
# to you under the Apache License, Version 2.0 (the
# "License"); you may not use this file except in compliance
# with the License.  You may obtain a copy of the License at
#
#   http://www.apache.org/licenses/LICENSE-2.0
#
# Unless required by applicable law or agreed to in writing,
# software distributed under the License is distributed on an
# "AS IS" BASIS, WITHOUT WARRANTIES OR CONDITIONS OF ANY
# KIND, either express or implied.  See the License for the
# specific language governing permissions and limitations
# under the License.
[build-system]
requires = ["hatchling"]
build-backend = "hatchling.build"

[project]
name = "doris-mcp-server"
<<<<<<< HEAD
version = "0.6.1"
=======
version = "0.6.0"
>>>>>>> 067f160b
description = "Enterprise-grade Model Context Protocol (MCP) server implementation for Apache Doris"
authors = [
    {name = "Yijia Su", email = "freeoneplus@apache.org"}
]
readme = "README.md"
license = {text = "Apache-2.0"}
requires-python = ">=3.12"
keywords = ["doris", "mcp", "model-context-protocol", "database", "analytics"]
classifiers = [
    "Development Status :: 4 - Beta",
    "Intended Audience :: Developers",
    "License :: OSI Approved :: Apache Software License",
    "Operating System :: OS Independent",
    "Programming Language :: Python :: 3.12",
    "Topic :: Database",
    "Topic :: Software Development :: Libraries :: Python Modules",
    "Topic :: Scientific/Engineering :: Information Analysis",
]

dependencies = [
    # Core MCP dependencies
    "mcp>=1.8.0,<2.0.0",
    # Database drivers
    "aiomysql>=0.2.0",
    "PyMySQL>=1.1.0",
    # ADBC (Arrow Flight SQL) dependencies
    "adbc-driver-manager>=0.8.0",
    "adbc-driver-flightsql>=0.8.0",
    "pyarrow>=14.0.0",
    # Async and utility libraries
    "asyncio-mqtt>=0.16.0",
    "aiofiles>=23.0.0",
    "aiohttp>=3.9.0",
    "aioredis>=2.0.0",
    # Data processing
    "pandas>=2.0.0",
    "numpy>=1.24.0",
    "python-dateutil>=2.8.0",
    "orjson>=3.9.0",
    # Configuration and serialization
    "pydantic>=2.5.0",
    "pydantic-settings>=2.1.0",
    "toml>=0.10.0",
    "PyYAML>=6.0.0",
    "python-dotenv>=1.0.0",
    # Security and authentication
    "cryptography>=41.0.0",
    "PyJWT>=2.8.0",
    "passlib[bcrypt]>=1.7.0",
    "bcrypt>=4.1.0",
    "sqlparse>=0.4.4",
    "python-jose[cryptography]>=3.3.0",
    "python-multipart>=0.0.6",
    # Monitoring and logging
    "prometheus-client>=0.19.0",
    "structlog>=23.2.0",
    "rich>=13.7.0",
    # HTTP and networking
    "httpx>=0.26.0",
    "websockets>=12.0",
    "uvicorn[standard]>=0.25.0",
    "fastapi>=0.108.0",
    "starlette>=0.27.0",
    # Development utilities
    "click>=8.1.0",
    "typer>=0.9.0",
    "requests>=2.31.0",
    "tqdm>=4.66.0",
    "pytest>=8.4.0",
    "pytest-asyncio>=1.0.0",
    "pytest-cov>=6.1.1",
]

[project.optional-dependencies]
dev = [
    # Testing
    "pytest>=7.4.0",
    "pytest-asyncio>=0.23.0",
    "pytest-cov>=4.1.0",
    "pytest-mock>=3.12.0",
    "pytest-xdist>=3.5.0",
    
    # Code quality
    "ruff>=0.1.0",
    "black>=23.12.0",
    "isort>=5.13.0",
    "flake8>=7.0.0",
    "mypy>=1.8.0",
    "bandit>=1.7.0",
    "safety>=2.3.0",
    
    # Documentation
    "sphinx>=7.2.0",
    "sphinx-rtd-theme>=2.0.0",
    "myst-parser>=2.0.0",
    
    # Development tools
    "pre-commit>=3.6.0",
    "tox>=4.11.0",
]

docs = [
    "sphinx>=7.2.0",
    "sphinx-rtd-theme>=2.0.0",
    "myst-parser>=2.0.0",
    "sphinx-autoapi>=3.0.0",
]

performance = [
    "uvloop>=0.19.0",  # High-performance event loop
    "orjson>=3.9.0",   # Fast JSON serialization
    "cchardet>=2.1.0", # Fast character encoding detection
]

monitoring = [
    "prometheus-client>=0.19.0",
    "grafana-client>=3.5.0",
    "jaeger-client>=4.8.0",
    "opentelemetry-api>=1.21.0",
    "opentelemetry-sdk>=1.21.0",
]

[project.urls]
Homepage = "https://github.com/apache/doris-mcp-server"
Documentation = "https://doris.apache.org/docs/"
Repository = "https://github.com/apache/doris-mcp-server.git"
Issues = "https://github.com/apache/doris-mcp-server/issues"
Changelog = "https://github.com/apache/doris-mcp-server/blob/main/CHANGELOG.md"

[project.scripts]
doris-mcp-server = "doris_mcp_server.main:main_sync"
doris-mcp-client = "doris_mcp_server.client:main"

[tool.hatch.build.targets.wheel]
packages = ["doris_mcp_server"]

[tool.hatch.build.targets.sdist]
include = [
    "/doris_mcp_server",
    "/README.md",
    "/LICENSE",
]

# Black configuration
[tool.black]
line-length = 88
target-version = ['py310', 'py311', 'py312']
include = '\.pyi?$'
extend-exclude = '''
/(
  # directories
  \.eggs
  | \.git
  | \.hg
  | \.mypy_cache
  | \.tox
  | \.venv
  | build
  | dist
)/
'''

# isort configuration
[tool.isort]
profile = "black"
multi_line_output = 3
line_length = 88
known_first_party = ["doris_mcp_server"]
known_third_party = ["mcp", "aiomysql", "pydantic", "click"]

# MyPy configuration
[tool.mypy]
python_version = "3.12"
warn_return_any = true
warn_unused_configs = true
disallow_untyped_defs = true
disallow_incomplete_defs = true
check_untyped_defs = true
disallow_untyped_decorators = true
no_implicit_optional = true
warn_redundant_casts = true
warn_unused_ignores = true
warn_no_return = true
warn_unreachable = true
strict_equality = true

[[tool.mypy.overrides]]
module = [
    "aiomysql.*",
    "pymysql.*",
    "prometheus_client.*",
]
ignore_missing_imports = true

# Pytest configuration
[tool.pytest.ini_options]
minversion = "7.0"
addopts = [
    "--strict-markers",
    "--strict-config",
    "--cov=doris_mcp_server",
    "--cov-report=term-missing",
    "--cov-report=html",
    "--cov-report=xml",
]
testpaths = ["tests"]
python_files = ["test_*.py", "*_test.py"]
python_classes = ["Test*"]
python_functions = ["test_*"]
markers = [
    "slow: marks tests as slow (deselect with '-m \"not slow\"')",
    "integration: marks tests as integration tests",
    "unit: marks tests as unit tests",
]
asyncio_mode = "auto"

# Coverage configuration
[tool.coverage.run]
source = ["doris_mcp_server"]
omit = [
    "*/tests/*",
    "*/test_*",
    "*/__pycache__/*",
    "*/venv/*",
    "*/.*",
]

[tool.coverage.report]
exclude_lines = [
    "pragma: no cover",
    "def __repr__",
    "if self.debug:",
    "if settings.DEBUG",
    "raise AssertionError",
    "raise NotImplementedError",
    "if 0:",
    "if __name__ == .__main__.:",
    "class .*\\bProtocol\\):",
    "@(abc\\.)?abstractmethod",
]

# Bandit security linter configuration
[tool.bandit]
exclude_dirs = ["tests", "build", "dist"]
tests = ["B201", "B301"]
skips = ["B101", "B601"]

# Ruff configuration (modern Python linter)
[tool.ruff]
target-version = "py312"
line-length = 88

[tool.ruff.lint]
select = [
    "E",  # pycodestyle errors
    "W",  # pycodestyle warnings
    "F",  # pyflakes
    "I",  # isort
    "B",  # flake8-bugbear
    "C4", # flake8-comprehensions
    "UP", # pyupgrade
]
ignore = [
    "E501",  # line too long, handled by black
    "B008",  # do not perform function calls in argument defaults
    "C901",  # too complex
    "B904",  # raise from err
]

[tool.ruff.lint.per-file-ignores]
"__init__.py" = ["F401"] 

[dependency-groups]
dev = [
    "ruff>=0.11.13",
]
 <|MERGE_RESOLUTION|>--- conflicted
+++ resolved
@@ -20,11 +20,7 @@
 
 [project]
 name = "doris-mcp-server"
-<<<<<<< HEAD
-version = "0.6.1"
-=======
-version = "0.6.0"
->>>>>>> 067f160b
+version = "0.5.1"
 description = "Enterprise-grade Model Context Protocol (MCP) server implementation for Apache Doris"
 authors = [
     {name = "Yijia Su", email = "freeoneplus@apache.org"}
