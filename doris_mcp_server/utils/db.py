#!/usr/bin/env python3
# Licensed to the Apache Software Foundation (ASF) under one
# or more contributor license agreements.  See the NOTICE file
# distributed with this work for additional information
# regarding copyright ownership.  The ASF licenses this file
# to you under the Apache License, Version 2.0 (the
# "License"); you may not use this file except in compliance
# with the License.  You may obtain a copy of the License at
#
#   http://www.apache.org/licenses/LICENSE-2.0
#
# Unless required by applicable law or agreed to in writing,
# software distributed under the License is distributed on an
# "AS IS" BASIS, WITHOUT WARRANTIES OR CONDITIONS OF ANY
# KIND, either express or implied.  See the License for the
# specific language governing permissions and limitations
# under the License.
"""
Apache Doris Database Connection Management Module

Provides high-performance database connection pool management, automatic reconnection mechanism and connection health check functionality
Supports asynchronous operations and concurrent connection management, ensuring stability and performance for enterprise applications
"""

import asyncio
import logging
import time
from contextlib import asynccontextmanager
from dataclasses import dataclass
from datetime import datetime
from typing import Any, Dict, List
import random

import aiomysql
from aiomysql import Connection, Pool

from .logger import get_logger




@dataclass
class ConnectionMetrics:
    """Connection pool performance metrics"""

    total_connections: int = 0
    active_connections: int = 0
    idle_connections: int = 0
    failed_connections: int = 0
    connection_errors: int = 0
    avg_connection_time: float = 0.0
    last_health_check: datetime | None = None


@dataclass
class QueryResult:
    """Query result wrapper"""

    data: list[dict[str, Any]]
    metadata: dict[str, Any]
    execution_time: float
    row_count: int


class DorisConnection:
    """Doris database connection wrapper class"""

    def __init__(self, connection: Connection, session_id: str, security_manager=None):
        self.connection = connection
        self.session_id = session_id
        self.created_at = datetime.utcnow()
        self.last_used = datetime.utcnow()
        self.query_count = 0
        self.is_healthy = True
        self.security_manager = security_manager
<<<<<<< HEAD
        self.logger = logging.getLogger(__name__)
=======
        self.logger = get_logger(__name__)
>>>>>>> 54572d08

    async def execute(self, sql: str, params: tuple | None = None, auth_context=None) -> QueryResult:
        """Execute SQL query"""
        start_time = time.time()

        try:
            # If security manager exists, perform SQL security check
            security_result = None
            if self.security_manager and auth_context:
                validation_result = await self.security_manager.validate_sql_security(sql, auth_context)
                if not validation_result.is_valid:
                    raise ValueError(f"SQL security validation failed: {validation_result.error_message}")
                security_result = {
                    "is_valid": validation_result.is_valid,
                    "risk_level": validation_result.risk_level,
                    "blocked_operations": validation_result.blocked_operations
                }

            async with self.connection.cursor(aiomysql.DictCursor) as cursor:
                await cursor.execute(sql, params)

                # Check if it's a query statement (statement that returns result set)
                sql_upper = sql.strip().upper()
                if (sql_upper.startswith("SELECT") or 
                    sql_upper.startswith("SHOW") or 
                    sql_upper.startswith("DESCRIBE") or 
                    sql_upper.startswith("DESC") or 
                    sql_upper.startswith("EXPLAIN")):
                    data = await cursor.fetchall()
                    row_count = len(data)
                else:
                    data = []
                    row_count = cursor.rowcount

                execution_time = time.time() - start_time
                self.last_used = datetime.utcnow()
                self.query_count += 1

                # Get column information
                columns = []
                if cursor.description:
                    columns = [desc[0] for desc in cursor.description]

                # If security manager exists and has auth context, apply data masking
                final_data = list(data) if data else []
                if self.security_manager and auth_context and final_data:
                    final_data = await self.security_manager.apply_data_masking(final_data, auth_context)

                metadata = {"columns": columns, "query": sql, "params": params}
                if security_result:
                    metadata["security_check"] = security_result

                return QueryResult(
                    data=final_data,
                    metadata=metadata,
                    execution_time=execution_time,
                    row_count=row_count,
                )

        except Exception as e:
            self.is_healthy = False
            logging.error(f"Query execution failed: {e}")
            raise

    async def ping(self) -> bool:
        """Check connection health status with enhanced at_eof error detection"""
        try:
            # Check 1: Connection exists and is not closed
            if not self.connection or self.connection.closed:
                self.is_healthy = False
                return False
            
            # Check 2: Use ONLY safe operations - avoid internal state access
            # Instead of checking _reader state directly, use a simple query test
            try:
                # Use a simple query with timeout instead of ping() to avoid at_eof issues
                async with asyncio.timeout(3):  # 3 second timeout
                    async with self.connection.cursor() as cursor:
                        await cursor.execute("SELECT 1")
                        result = await cursor.fetchone()
                        if result and result[0] == 1:
                            self.is_healthy = True
                            return True
                        else:
                            self.logger.debug(f"Connection {self.session_id} ping query returned unexpected result")
                            self.is_healthy = False
                            return False
            
            except asyncio.TimeoutError:
                self.logger.debug(f"Connection {self.session_id} ping timed out")
                self.is_healthy = False
                return False
            except Exception as query_error:
                # Check for specific at_eof related errors
                error_str = str(query_error).lower()
                if 'at_eof' in error_str or 'nonetype' in error_str:
                    self.logger.debug(f"Connection {self.session_id} ping failed with at_eof error: {query_error}")
                else:
                    self.logger.debug(f"Connection {self.session_id} ping failed: {query_error}")
                self.is_healthy = False
                return False
                
        except Exception as e:
            # Catch any other unexpected errors
            self.logger.debug(f"Connection {self.session_id} ping failed with unexpected error: {e}")
            self.is_healthy = False
            return False

    async def close(self):
        """Close connection"""
        try:
            if self.connection and not self.connection.closed:
                await self.connection.ensure_closed()
        except Exception as e:
            logging.error(f"Error occurred while closing connection: {e}")


class DorisConnectionManager:
    """Doris database connection manager - Simplified Strategy

    Uses direct connection pool management without session-level caching
    Implements connection pool health monitoring and proactive cleanup
    """

    def __init__(self, config, security_manager=None):
        self.config = config
        self.security_manager = security_manager
        self.pool: Pool | None = None
<<<<<<< HEAD
        self.logger = logging.getLogger(__name__)
=======
        self.logger = get_logger(__name__)
>>>>>>> 54572d08
        self.metrics = ConnectionMetrics()
        
        # Remove session-level connection management
        # self.session_connections = {}  # REMOVED
        
        # Pool health monitoring
        self.health_check_interval = 30  # seconds
        self.pool_warmup_size = 3  # connections to maintain
        self.pool_health_check_task = None
        self.pool_cleanup_task = None
        
        # Pool recovery lock to prevent race conditions
        self.pool_recovery_lock = asyncio.Lock()
        self.pool_recovering = False
        
        # Database connection parameters from config.database
        self.host = config.database.host
        self.port = config.database.port
        self.user = config.database.user
        self.password = config.database.password
        self.database = config.database.database
        # Convert charset to aiomysql compatible format
        charset_map = {"UTF8": "utf8", "UTF8MB4": "utf8mb4"}
        self.charset = charset_map.get(config.database.charset.upper(), config.database.charset.lower())
        self.connect_timeout = config.database.connection_timeout
        
        # Connection pool parameters - more conservative settings
        self.minsize = config.database.min_connections  # This is always 0
        self.maxsize = config.database.max_connections or 10
        self.pool_recycle = config.database.max_connection_age or 3600  # 1 hour, more conservative

    async def initialize(self):
        """Initialize connection pool with health monitoring"""
        try:
            self.logger.info(f"Initializing connection pool to {self.host}:{self.port}")
            
            # Create connection pool
            self.pool = await aiomysql.create_pool(
                host=self.host,
                port=self.port,
                user=self.user,
                password=self.password,
                db=self.database,
                charset=self.charset,
                minsize=self.minsize,
                maxsize=self.maxsize,
                pool_recycle=self.pool_recycle,
                connect_timeout=self.connect_timeout,
                autocommit=True
            )
            
            # Test initial connection
            if not await self._test_pool_health():
                raise RuntimeError("Connection pool health check failed")
            
            # Start background monitoring tasks
            self.pool_health_check_task = asyncio.create_task(self._pool_health_monitor())
            self.pool_cleanup_task = asyncio.create_task(self._pool_cleanup_monitor())
            
            # Perform initial pool warmup
            await self._warmup_pool()
            
            self.logger.info(f"Connection pool initialized successfully, min connections: {self.minsize}, max connections: {self.maxsize}")
            
        except Exception as e:
            self.logger.error(f"Failed to initialize connection pool: {e}")
            raise

    async def _test_pool_health(self) -> bool:
        """Test connection pool health"""
        try:
            async with self.pool.acquire() as conn:
                async with conn.cursor() as cursor:
                    await cursor.execute("SELECT 1")
                    result = await cursor.fetchone()
                    return result and result[0] == 1
        except Exception as e:
            self.logger.error(f"Pool health test failed: {e}")
            return False

    async def _warmup_pool(self):
        """Warm up connection pool by creating initial connections"""
        self.logger.info(f"🔥 Warming up connection pool with {self.pool_warmup_size} connections")
        
        warmup_connections = []
        try:
            # Acquire connections to force pool to create them
            for i in range(self.pool_warmup_size):
<<<<<<< HEAD
                try:
                    conn = await self.pool.acquire()
                    warmup_connections.append(conn)
                    self.logger.debug(f"Warmed up connection {i+1}/{self.pool_warmup_size}")
                except Exception as e:
                    self.logger.warning(f"Failed to warm up connection {i+1}: {e}")
                    break
            
            # Release all warmup connections back to pool
            for conn in warmup_connections:
                try:
=======
                try:
                    conn = await self.pool.acquire()
                    warmup_connections.append(conn)
                    self.logger.debug(f"Warmed up connection {i+1}/{self.pool_warmup_size}")
                except Exception as e:
                    self.logger.warning(f"Failed to warm up connection {i+1}: {e}")
                    break
            
            # Release all warmup connections back to pool
            for conn in warmup_connections:
                try:
>>>>>>> 54572d08
                    self.pool.release(conn)
                except Exception as e:
                    self.logger.warning(f"Failed to release warmup connection: {e}")
            
            self.logger.info(f"✅ Pool warmup completed, {len(warmup_connections)} connections created")
            
        except Exception as e:
            self.logger.error(f"Pool warmup failed: {e}")
            # Clean up any remaining connections
            for conn in warmup_connections:
                try:
                    await conn.ensure_closed()
                except Exception:
                    pass

    async def _pool_health_monitor(self):
        """Background task to monitor pool health"""
        self.logger.info("🩺 Starting pool health monitor")
        
        while True:
            try:
                await asyncio.sleep(self.health_check_interval)
                await self._check_pool_health()
            except asyncio.CancelledError:
                self.logger.info("Pool health monitor stopped")
                break
            except Exception as e:
                self.logger.error(f"Pool health monitor error: {e}")

    async def _pool_cleanup_monitor(self):
        """Background task to clean up stale connections"""
        self.logger.info("🧹 Starting pool cleanup monitor")
        
        while True:
            try:
                await asyncio.sleep(self.health_check_interval * 2)  # Less frequent cleanup
                await self._cleanup_stale_connections()
            except asyncio.CancelledError:
                self.logger.info("Pool cleanup monitor stopped")
                break
            except Exception as e:
                self.logger.error(f"Pool cleanup monitor error: {e}")

    async def _check_pool_health(self):
        """Check and maintain pool health"""
        try:
            # Skip health check if already recovering
            if self.pool_recovering:
                self.logger.debug("Pool recovery in progress, skipping health check")
                return
                
            # Test pool with a simple query
            health_ok = await self._test_pool_health()
            
            if health_ok:
                self.logger.debug("✅ Pool health check passed")
                self.metrics.last_health_check = datetime.utcnow()
            else:
                self.logger.warning("❌ Pool health check failed, attempting recovery")
                await self._recover_pool()
                
        except Exception as e:
            self.logger.error(f"Pool health check error: {e}")
            await self._recover_pool()

    async def _cleanup_stale_connections(self):
        """Proactively clean up potentially stale connections"""
        try:
            self.logger.debug("🧹 Checking for stale connections")
            
            # Get pool statistics
            pool_size = self.pool.size
            pool_free = self.pool.freesize
            
            # If pool has idle connections, test some of them
            if pool_free > 0:
                test_count = min(pool_free, 2)  # Test up to 2 idle connections
                
                for i in range(test_count):
                    try:
                        # Acquire connection, test it, and release
                        conn = await asyncio.wait_for(self.pool.acquire(), timeout=5)
                        
                        # Quick test
                        async with conn.cursor() as cursor:
                            await asyncio.wait_for(cursor.execute("SELECT 1"), timeout=3)
                            await cursor.fetchone()
                        
                        # Connection is healthy, release it
                        self.pool.release(conn)
                        
                    except asyncio.TimeoutError:
                        self.logger.debug(f"Stale connection test {i+1} timed out")
                        try:
                            await conn.ensure_closed()
                        except Exception:
                            pass
                    except Exception as e:
                        self.logger.debug(f"Stale connection test {i+1} failed: {e}")
                        try:
                            await conn.ensure_closed()
                        except Exception:
                            pass
                
                self.logger.debug(f"Stale connection cleanup completed, tested {test_count} connections")
                
        except Exception as e:
            self.logger.error(f"Stale connection cleanup error: {e}")

    async def _recover_pool(self):
        """Recover connection pool when health check fails"""
        # Use lock to prevent concurrent recovery attempts
        async with self.pool_recovery_lock:
            # Check if another recovery is already in progress
            if self.pool_recovering:
                self.logger.debug("Pool recovery already in progress, waiting...")
                return
                
            try:
                self.pool_recovering = True
                max_retries = 3
                retry_delay = 5  # seconds
                
                for attempt in range(max_retries):
                    try:
                        self.logger.info(f"🔄 Attempting pool recovery (attempt {attempt + 1}/{max_retries})")
                        
                        # Try to close existing pool with timeout
                        if self.pool:
                            try:
                                if not self.pool.closed:
                                    self.pool.close()
                                    await asyncio.wait_for(self.pool.wait_closed(), timeout=3.0)
                                self.logger.debug("Old pool closed successfully")
                            except asyncio.TimeoutError:
                                self.logger.warning("Pool close timeout, forcing cleanup")
                            except Exception as e:
                                self.logger.warning(f"Error closing old pool: {e}")
                            finally:
                                self.pool = None
                        
                        # Wait before creating new pool (reduced delay)
                        if attempt > 0:
                            await asyncio.sleep(2)  # Reduced from 5 to 2 seconds
                        
                        # Recreate pool with timeout
                        self.logger.debug("Creating new connection pool...")
                        self.pool = await asyncio.wait_for(
                            aiomysql.create_pool(
                                host=self.host,
                                port=self.port,
                                user=self.user,
                                password=self.password,
                                db=self.database,
                                charset=self.charset,
                                minsize=self.minsize,
                                maxsize=self.maxsize,
                                pool_recycle=self.pool_recycle,
                                connect_timeout=self.connect_timeout,
                                autocommit=True
                            ),
                            timeout=10.0
                        )
                        
                        # Test recovered pool with timeout
                        if await asyncio.wait_for(self._test_pool_health(), timeout=5.0):
                            self.logger.info(f"✅ Pool recovery successful on attempt {attempt + 1}")
                            # Re-warm the pool with timeout
                            try:
                                await asyncio.wait_for(self._warmup_pool(), timeout=5.0)
                            except asyncio.TimeoutError:
                                self.logger.warning("Pool warmup timeout, but recovery successful")
                            return
                        else:
                            self.logger.warning(f"❌ Pool recovery health check failed on attempt {attempt + 1}")
                            
                    except asyncio.TimeoutError:
                        self.logger.error(f"Pool recovery attempt {attempt + 1} timed out")
                        if self.pool:
                            try:
                                self.pool.close()
                            except:
                                pass
                            self.pool = None
                    except Exception as e:
                        self.logger.error(f"Pool recovery error on attempt {attempt + 1}: {e}")
                        
                        # Clean up failed pool
                        if self.pool:
                            try:
                                self.pool.close()
                                await asyncio.wait_for(self.pool.wait_closed(), timeout=2.0)
                            except Exception:
                                pass
                            finally:
                                self.pool = None
                
                # All recovery attempts failed
                self.logger.error("❌ Pool recovery failed after all attempts")
                self.pool = None
                
            finally:
                self.pool_recovering = False

    async def get_connection(self, session_id: str) -> DorisConnection:
        """Get database connection - Simplified Strategy with pool validation
        
        Always acquire fresh connection from pool, no session caching
        """
        try:
            # Wait for any ongoing recovery to complete
            if self.pool_recovering:
                self.logger.debug(f"Pool recovery in progress, waiting for completion...")
                # Wait for recovery to complete (max 10 seconds)
                for _ in range(10):
                    if not self.pool_recovering:
                        break
                    await asyncio.sleep(0.5)
                
                if self.pool_recovering:
                    self.logger.error("Pool recovery is taking too long, proceeding anyway")
                    # Don't raise error, try to continue
            
            # Check if pool is available
            if not self.pool:
                self.logger.warning("Connection pool is not available, attempting recovery...")
                await self._recover_pool()
                
                if not self.pool:
                    raise RuntimeError("Connection pool is not available and recovery failed")
            
            # Check if pool is closed
            if self.pool.closed:
                self.logger.warning("Connection pool is closed, attempting recovery...")
                await self._recover_pool()
                
                if not self.pool or self.pool.closed:
                    raise RuntimeError("Connection pool is closed and recovery failed")
            
            # Simple strategy: always get fresh connection from pool
            raw_conn = await self.pool.acquire()
            
            # Wrap in DorisConnection
            doris_conn = DorisConnection(raw_conn, session_id, self.security_manager)
            
            # Simple validation - just check if connection is open
            if raw_conn.closed:
                raise RuntimeError("Acquired connection is already closed")
            
            self.logger.debug(f"✅ Acquired fresh connection for session {session_id}")
            return doris_conn
            
        except Exception as e:
            self.logger.error(f"Failed to get connection for session {session_id}: {e}")
            raise

    async def release_connection(self, session_id: str, connection: DorisConnection):
        """Release connection back to pool - Simplified Strategy"""
        try:
            if connection and connection.connection:
                # Simple strategy: always return to pool
                if not connection.connection.closed:
                    self.pool.release(connection.connection)
                    self.logger.debug(f"✅ Released connection for session {session_id}")
                else:
                    self.logger.debug(f"Connection already closed for session {session_id}")
            
        except Exception as e:
            self.logger.error(f"Error releasing connection for session {session_id}: {e}")
            # Force close if release fails
            try:
                if connection and connection.connection:
                    await connection.connection.ensure_closed()
            except Exception:
                pass

    async def close(self):
        """Close connection manager"""
        try:
            # Cancel background tasks
            if self.pool_health_check_task:
                self.pool_health_check_task.cancel()
                try:
                    await self.pool_health_check_task
                except asyncio.CancelledError:
                    pass

            if self.pool_cleanup_task:
                self.pool_cleanup_task.cancel()
                try:
                    await self.pool_cleanup_task
                except asyncio.CancelledError:
                    pass

            # Close connection pool
            if self.pool:
                self.pool.close()
                await self.pool.wait_closed()

            self.logger.info("Connection manager closed successfully")

        except Exception as e:
            self.logger.error(f"Error closing connection manager: {e}")

    async def test_connection(self) -> bool:
        """Test database connection using robust connection test"""
        return await self._test_pool_health()

    async def get_metrics(self) -> ConnectionMetrics:
        """Get connection pool metrics - Simplified Strategy"""
        try:
            if self.pool:
                self.metrics.idle_connections = self.pool.freesize
                self.metrics.active_connections = self.pool.size - self.pool.freesize
            else:
                self.metrics.idle_connections = 0
                self.metrics.active_connections = 0
            
            return self.metrics
        except Exception as e:
            self.logger.error(f"Error getting metrics: {e}")
            return self.metrics

    async def execute_query(
        self, session_id: str, sql: str, params: tuple | None = None, auth_context=None
    ) -> QueryResult:
        """Execute query - Simplified Strategy with automatic connection management"""
        connection = None
        try:
            # Always get fresh connection from pool
            connection = await self.get_connection(session_id)
            
            # Execute query
            result = await connection.execute(sql, params, auth_context)
            
            return result
            
        except Exception as e:
            self.logger.error(f"Query execution failed for session {session_id}: {e}")
            raise
        finally:
            # Always release connection back to pool
            if connection:
                await self.release_connection(session_id, connection)

    @asynccontextmanager
    async def get_connection_context(self, session_id: str):
        """Get connection context manager - Simplified Strategy"""
        connection = None
        try:
            connection = await self.get_connection(session_id)
            yield connection
        finally:
            if connection:
                await self.release_connection(session_id, connection)

    async def diagnose_connection_health(self) -> Dict[str, Any]:
        """Diagnose connection pool health - Simplified Strategy"""
        diagnosis = {
            "timestamp": datetime.utcnow().isoformat(),
            "pool_status": "unknown",
            "pool_info": {},
            "recommendations": []
        }
        
        try:
            # Check pool status
            if not self.pool:
                diagnosis["pool_status"] = "not_initialized"
                diagnosis["recommendations"].append("Initialize connection pool")
                return diagnosis
            
            if self.pool.closed:
                diagnosis["pool_status"] = "closed"
                diagnosis["recommendations"].append("Recreate connection pool")
                return diagnosis
            
            diagnosis["pool_status"] = "healthy"
            diagnosis["pool_info"] = {
                "size": self.pool.size,
                "free_size": self.pool.freesize,
                "min_size": self.pool.minsize,
                "max_size": self.pool.maxsize
            }
            
            # Generate recommendations based on pool status
            if self.pool.freesize == 0 and self.pool.size >= self.pool.maxsize:
                diagnosis["recommendations"].append("Connection pool exhausted - consider increasing max_connections")
            
            # Test pool health
            if await self._test_pool_health():
                diagnosis["pool_health"] = "healthy"
            else:
                diagnosis["pool_health"] = "unhealthy"
                diagnosis["recommendations"].append("Pool health check failed - may need recovery")
            
            return diagnosis
            
        except Exception as e:
            diagnosis["error"] = str(e)
            diagnosis["recommendations"].append("Manual intervention required")
            return diagnosis


class ConnectionPoolMonitor:
    """Connection pool monitor

    Provides detailed monitoring and reporting capabilities for connection pool status
    """

    def __init__(self, connection_manager: DorisConnectionManager):
        self.connection_manager = connection_manager
        self.logger = get_logger(__name__)

    async def get_pool_status(self) -> dict[str, Any]:
        """Get connection pool status"""
        metrics = await self.connection_manager.get_metrics()
        
        status = {
            "pool_size": self.connection_manager.pool.size if self.connection_manager.pool else 0,
            "free_connections": self.connection_manager.pool.freesize if self.connection_manager.pool else 0,
            "active_connections": metrics.active_connections,
            "idle_connections": metrics.idle_connections,
            "total_connections": metrics.total_connections,
            "failed_connections": metrics.failed_connections,
            "connection_errors": metrics.connection_errors,
            "avg_connection_time": metrics.avg_connection_time,
            "last_health_check": metrics.last_health_check.isoformat() if metrics.last_health_check else None,
        }
        
        return status

    async def get_session_details(self) -> list[dict[str, Any]]:
        """Get session connection details - Simplified Strategy (No session caching)"""
        # In simplified strategy, we don't maintain session connections
        # Return empty list as connections are managed by the pool directly
        return []

    async def generate_health_report(self) -> dict[str, Any]:
        """Generate connection health report - Simplified Strategy"""
        pool_status = await self.get_pool_status()
        
        # Calculate pool utilization
        pool_utilization = 1.0 - (pool_status["free_connections"] / pool_status["pool_size"]) if pool_status["pool_size"] > 0 else 0.0
        
        report = {
            "timestamp": datetime.utcnow().isoformat(),
            "pool_status": pool_status,
            "pool_utilization": pool_utilization,
            "recommendations": [],
        }
        
        # Add recommendations based on pool status
        if pool_status["connection_errors"] > 10:
            report["recommendations"].append("High connection error rate detected, review connection configuration")
        
        if pool_utilization > 0.9:
            report["recommendations"].append("Connection pool utilization is high, consider increasing pool size")
        
        if pool_status["free_connections"] == 0:
            report["recommendations"].append("No free connections available, consider increasing pool size")
        
        return report<|MERGE_RESOLUTION|>--- conflicted
+++ resolved
@@ -73,11 +73,7 @@
         self.query_count = 0
         self.is_healthy = True
         self.security_manager = security_manager
-<<<<<<< HEAD
-        self.logger = logging.getLogger(__name__)
-=======
         self.logger = get_logger(__name__)
->>>>>>> 54572d08
 
     async def execute(self, sql: str, params: tuple | None = None, auth_context=None) -> QueryResult:
         """Execute SQL query"""
@@ -206,11 +202,7 @@
         self.config = config
         self.security_manager = security_manager
         self.pool: Pool | None = None
-<<<<<<< HEAD
-        self.logger = logging.getLogger(__name__)
-=======
         self.logger = get_logger(__name__)
->>>>>>> 54572d08
         self.metrics = ConnectionMetrics()
         
         # Remove session-level connection management
@@ -299,7 +291,6 @@
         try:
             # Acquire connections to force pool to create them
             for i in range(self.pool_warmup_size):
-<<<<<<< HEAD
                 try:
                     conn = await self.pool.acquire()
                     warmup_connections.append(conn)
@@ -311,19 +302,6 @@
             # Release all warmup connections back to pool
             for conn in warmup_connections:
                 try:
-=======
-                try:
-                    conn = await self.pool.acquire()
-                    warmup_connections.append(conn)
-                    self.logger.debug(f"Warmed up connection {i+1}/{self.pool_warmup_size}")
-                except Exception as e:
-                    self.logger.warning(f"Failed to warm up connection {i+1}: {e}")
-                    break
-            
-            # Release all warmup connections back to pool
-            for conn in warmup_connections:
-                try:
->>>>>>> 54572d08
                     self.pool.release(conn)
                 except Exception as e:
                     self.logger.warning(f"Failed to release warmup connection: {e}")
