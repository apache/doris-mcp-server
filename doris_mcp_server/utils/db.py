#!/usr/bin/env python3
# Licensed to the Apache Software Foundation (ASF) under one
# or more contributor license agreements.  See the NOTICE file
# distributed with this work for additional information
# regarding copyright ownership.  The ASF licenses this file
# to you under the Apache License, Version 2.0 (the
# "License"); you may not use this file except in compliance
# with the License.  You may obtain a copy of the License at
#
#   http://www.apache.org/licenses/LICENSE-2.0
#
# Unless required by applicable law or agreed to in writing,
# software distributed under the License is distributed on an
# "AS IS" BASIS, WITHOUT WARRANTIES OR CONDITIONS OF ANY
# KIND, either express or implied.  See the License for the
# specific language governing permissions and limitations
# under the License.
"""
Apache Doris Database Connection Management Module

Provides high-performance database connection pool management, automatic reconnection mechanism and connection health check functionality
Supports asynchronous operations and concurrent connection management, ensuring stability and performance for enterprise applications
"""

import asyncio
import logging
import time
from contextlib import asynccontextmanager
from dataclasses import dataclass
from datetime import datetime
from typing import Any, Dict, List

import aiomysql
from aiomysql import Connection, Pool




@dataclass
class ConnectionMetrics:
    """Connection pool performance metrics"""

    total_connections: int = 0
    active_connections: int = 0
    idle_connections: int = 0
    failed_connections: int = 0
    connection_errors: int = 0
    avg_connection_time: float = 0.0
    last_health_check: datetime | None = None


@dataclass
class QueryResult:
    """Query result wrapper"""

    data: list[dict[str, Any]]
    metadata: dict[str, Any]
    execution_time: float
    row_count: int


class DorisConnection:
    """Doris database connection wrapper class"""

    def __init__(self, connection: Connection, session_id: str, security_manager=None):
        self.connection = connection
        self.session_id = session_id
        self.created_at = datetime.utcnow()
        self.last_used = datetime.utcnow()
        self.query_count = 0
        self.is_healthy = True
        self.security_manager = security_manager

    async def execute(self, sql: str, params: tuple | None = None, auth_context=None) -> QueryResult:
        """Execute SQL query"""
        start_time = time.time()

        try:
            # If security manager exists, perform SQL security check
            security_result = None
            if self.security_manager and auth_context:
                validation_result = await self.security_manager.validate_sql_security(sql, auth_context)
                if not validation_result.is_valid:
                    raise ValueError(f"SQL security validation failed: {validation_result.error_message}")
                security_result = {
                    "is_valid": validation_result.is_valid,
                    "risk_level": validation_result.risk_level,
                    "blocked_operations": validation_result.blocked_operations
                }

            async with self.connection.cursor(aiomysql.DictCursor) as cursor:
                await cursor.execute(sql, params)

                # Check if it's a query statement (statement that returns result set)
                sql_upper = sql.strip().upper()
                if (sql_upper.startswith("SELECT") or 
                    sql_upper.startswith("SHOW") or 
                    sql_upper.startswith("DESCRIBE") or 
                    sql_upper.startswith("DESC") or 
                    sql_upper.startswith("EXPLAIN")):
                    data = await cursor.fetchall()
                    row_count = len(data)
                else:
                    data = []
                    row_count = cursor.rowcount

                execution_time = time.time() - start_time
                self.last_used = datetime.utcnow()
                self.query_count += 1

                # Get column information
                columns = []
                if cursor.description:
                    columns = [desc[0] for desc in cursor.description]

                # If security manager exists and has auth context, apply data masking
                final_data = list(data) if data else []
                if self.security_manager and auth_context and final_data:
                    final_data = await self.security_manager.apply_data_masking(final_data, auth_context)

                metadata = {"columns": columns, "query": sql, "params": params}
                if security_result:
                    metadata["security_check"] = security_result

                return QueryResult(
                    data=final_data,
                    metadata=metadata,
                    execution_time=execution_time,
                    row_count=row_count,
                )

        except Exception as e:
            self.is_healthy = False
            logging.error(f"Query execution failed: {e}")
            raise

    async def ping(self) -> bool:
        """Check connection health status"""
        try:
            # Check if connection exists and is not closed
            if not self.connection or self.connection.closed:
                self.is_healthy = False
                return False
            
            # Check if connection has _reader (aiomysql internal state)
            # This prevents the 'NoneType' object has no attribute 'at_eof' error
            if not hasattr(self.connection, '_reader') or self.connection._reader is None:
                self.is_healthy = False
                return False
            
            # Additional check for reader's state
            if hasattr(self.connection._reader, '_transport') and self.connection._reader._transport is None:
                self.is_healthy = False
                return False
            
            # Try to ping the connection
            await self.connection.ping()
            self.is_healthy = True
            return True
        except (AttributeError, OSError, ConnectionError, Exception) as e:
            # Log the specific error for debugging
            logging.debug(f"Connection ping failed for session {self.session_id}: {e}")
            self.is_healthy = False
            return False

    async def close(self):
        """Close connection"""
        try:
            if self.connection and not self.connection.closed:
                await self.connection.ensure_closed()
        except Exception as e:
            logging.error(f"Error occurred while closing connection: {e}")


class DorisConnectionManager:
    """Doris database connection manager

    Provides connection pool management, connection health monitoring, fault recovery and other functions
    Supports session-level connection reuse and intelligent load balancing
    Integrates security manager to provide unified security validation and data masking
    """

    def __init__(self, config, security_manager=None):
        self.config = config
        self.pool: Pool | None = None
        self.session_connections: dict[str, DorisConnection] = {}
        self.metrics = ConnectionMetrics()
        self.logger = logging.getLogger(__name__)
        self.security_manager = security_manager

        # Health check configuration
        self.health_check_interval = config.database.health_check_interval or 60
        self.max_connection_age = config.database.max_connection_age or 3600
        self.connection_timeout = config.database.connection_timeout or 30

        # Start background tasks
        self._health_check_task = None
        self._cleanup_task = None

    async def initialize(self):
        """Initialize connection manager"""
        try:
            self.logger.info(f"Initializing connection pool to {self.config.database.host}:{self.config.database.port}")
            
            # Validate configuration
            if not self.config.database.host:
                raise ValueError("Database host is required")
            if not self.config.database.user:
                raise ValueError("Database user is required")
            if not self.config.database.password:
                self.logger.warning("Database password is empty, this may cause connection issues")
            
            # Create connection pool with improved stability parameters
            # Key change: Set minsize=0 to avoid pre-creation issues that cause at_eof errors
            self.pool = await aiomysql.create_pool(
                host=self.config.database.host,
                port=self.config.database.port,
                user=self.config.database.user,
                password=self.config.database.password,
                db=self.config.database.database,
                charset="utf8",
<<<<<<< HEAD
                minsize=self.config.database.min_connections,  # Always 0 per configuration to avoid at_eof issues
=======
                minsize=0,  # Avoid pre-creation issues - create connections on demand
>>>>>>> 282a1c0b
                maxsize=self.config.database.max_connections or 20,
                autocommit=True,
                connect_timeout=self.connection_timeout,
                # Enhanced stability parameters
                pool_recycle=7200,  # Recycle connections every 2 hours
                echo=False,  # Don't echo SQL statements
            )

            # Test the connection pool with a more robust test
            if not await self._robust_connection_test():
                raise RuntimeError("Connection pool robust test failed")

            self.logger.info(
                f"Connection pool initialized successfully with on-demand connection creation, "
<<<<<<< HEAD
                f"min connections: {self.config.database.min_connections}, "
=======
>>>>>>> 282a1c0b
                f"max connections: {self.config.database.max_connections or 20}"
            )

            # Start background monitoring tasks
            self._health_check_task = asyncio.create_task(self._health_check_loop())
            self._cleanup_task = asyncio.create_task(self._cleanup_loop())

        except Exception as e:
            self.logger.error(f"Connection pool initialization failed: {e}")
            # Clean up partial initialization
            if self.pool:
                try:
                    self.pool.close()
                    await self.pool.wait_closed()
                except Exception:
                    pass
                self.pool = None
            raise

    async def _robust_connection_test(self) -> bool:
        """Perform a robust connection test that validates full connection health"""
        max_retries = 3
        for attempt in range(max_retries):
            try:
                self.logger.debug(f"Testing connection pool (attempt {attempt + 1}/{max_retries})")
                
                # Test connection creation and validation
                test_conn = await self._create_raw_connection_with_validation()
                if test_conn:
                    # Test basic query execution
                    async with test_conn.cursor() as cursor:
                        await cursor.execute("SELECT 1")
                        result = await cursor.fetchone()
                        if result and result[0] == 1:
                            self.logger.debug("Connection pool test successful")
                            # Return connection to pool
                            if self.pool:
                                self.pool.release(test_conn)
                            return True
                        else:
                            self.logger.warning("Connection test query returned unexpected result")
                    
                    # Close test connection if we get here
                    await test_conn.ensure_closed()
                
            except Exception as e:
                self.logger.warning(f"Connection test attempt {attempt + 1} failed: {e}")
                if attempt == max_retries - 1:
                    self.logger.error("All connection test attempts failed")
                    return False
                else:
                    # Wait before retry
                    await asyncio.sleep(1.0 * (attempt + 1))
        
        return False

    async def _create_raw_connection_with_validation(self, max_retries: int = 3):
        """Create a raw connection with comprehensive validation"""
        for attempt in range(max_retries):
            try:
                if not self.pool:
                    raise RuntimeError("Connection pool not initialized")

                # Acquire connection from pool
                raw_connection = await self.pool.acquire()
                
                # Basic connection validation
                if not raw_connection:
                    self.logger.warning(f"Pool returned None connection (attempt {attempt + 1})")
                    continue
                
                if raw_connection.closed:
                    self.logger.warning(f"Pool returned closed connection (attempt {attempt + 1})")
                    continue
                
                # Perform a simple ping test instead of checking internal state
                # Internal state (_reader, _transport) might not be fully initialized yet
                try:
                    # Test basic connectivity with a simple query
                    async with raw_connection.cursor() as cursor:
                        await cursor.execute("SELECT 1")
                        result = await cursor.fetchone()
                        if result and result[0] == 1:
                            self.logger.debug(f"Successfully created and validated raw connection (attempt {attempt + 1})")
                            return raw_connection
                        else:
                            self.logger.warning(f"Connection test query failed (attempt {attempt + 1})")
                            await raw_connection.ensure_closed()
                            continue
                            
                except Exception as e:
                    # Check if this is an at_eof error specifically
                    error_str = str(e).lower()
                    if 'at_eof' in error_str or 'nonetype' in error_str:
                        self.logger.warning(f"Connection has at_eof issue (attempt {attempt + 1}): {e}")
                    else:
                        self.logger.warning(f"Connection test failed (attempt {attempt + 1}): {e}")
                    
                    try:
                        await raw_connection.ensure_closed()
                    except Exception:
                        pass
                    continue
                
            except Exception as e:
                self.logger.warning(f"Raw connection creation attempt {attempt + 1} failed: {e}")
                if attempt == max_retries - 1:
                    raise RuntimeError(f"Failed to create valid connection after {max_retries} attempts: {e}")
                else:
                    # Exponential backoff
                    await asyncio.sleep(0.5 * (2 ** attempt))
        
        raise RuntimeError("Failed to create valid connection")

    async def get_connection(self, session_id: str) -> DorisConnection:
        """Get database connection with enhanced reliability

        Supports session-level connection reuse to improve performance and consistency
        """
        # Check if there's an existing session connection
        if session_id in self.session_connections:
            conn = self.session_connections[session_id]
            # Enhanced connection health check
            if await self._comprehensive_connection_health_check(conn):
                return conn
            else:
                # Connection is unhealthy, clean up and create new one
                self.logger.debug(f"Existing connection unhealthy for session {session_id}, creating new one")
                await self._cleanup_session_connection(session_id)

        # Create new connection with retry logic
        return await self._create_new_connection_with_retry(session_id)

    async def _comprehensive_connection_health_check(self, conn: DorisConnection) -> bool:
        """Perform comprehensive connection health check"""
        try:
            # Check basic connection state
            if not conn.connection or conn.connection.closed:
                return False
            
            # Instead of checking internal state, perform a simple ping test
            # This is more reliable and less dependent on aiomysql internals
            if not await conn.ping():
                return False
            
            return True
            
        except Exception as e:
            # Check for at_eof errors specifically
            error_str = str(e).lower()
            if 'at_eof' in error_str:
                self.logger.debug(f"Connection health check failed with at_eof error: {e}")
            else:
                self.logger.debug(f"Connection health check failed: {e}")
            return False

    async def _create_new_connection_with_retry(self, session_id: str, max_retries: int = 3) -> DorisConnection:
        """Create new database connection with retry logic"""
        for attempt in range(max_retries):
            try:
                # Get validated raw connection
                raw_connection = await self._create_raw_connection_with_validation()
                
                # Create wrapped connection
                doris_conn = DorisConnection(raw_connection, session_id, self.security_manager)
                
                # Comprehensive connection test
                if await self._comprehensive_connection_health_check(doris_conn):
                    # Store in session connections
                    self.session_connections[session_id] = doris_conn
                    self.metrics.total_connections += 1
                    self.logger.debug(f"Successfully created new connection for session: {session_id}")
                    return doris_conn
                else:
                    # Connection failed health check, clean up and retry
                    self.logger.warning(f"New connection failed health check for session {session_id} (attempt {attempt + 1})")
                    try:
                        await doris_conn.close()
                    except Exception:
                        pass
                    
            except Exception as e:
                self.logger.warning(f"Connection creation attempt {attempt + 1} failed for session {session_id}: {e}")
                if attempt == max_retries - 1:
                    self.metrics.connection_errors += 1
                    raise RuntimeError(f"Failed to create connection for session {session_id} after {max_retries} attempts: {e}")
                else:
                    # Exponential backoff
                    await asyncio.sleep(0.5 * (2 ** attempt))
        
        raise RuntimeError(f"Unexpected failure in connection creation for session {session_id}")

    async def release_connection(self, session_id: str):
        """Release session connection"""
        if session_id in self.session_connections:
            await self._cleanup_session_connection(session_id)

    async def _cleanup_session_connection(self, session_id: str):
        """Clean up session connection with enhanced safety"""
        if session_id in self.session_connections:
            conn = self.session_connections[session_id]
            try:
                # Simplified connection validation before returning to pool
                connection_healthy = False
                
                if (self.pool and 
                    conn.connection and 
                    not conn.connection.closed):
                    
                    # Test if connection is still healthy with a simple check
                    try:
                        # Quick ping test to see if connection is usable
                        async with conn.connection.cursor() as cursor:
                            await cursor.execute("SELECT 1")
                            await cursor.fetchone()
                        connection_healthy = True
                    except Exception as test_error:
                        self.logger.debug(f"Connection health test failed for session {session_id}: {test_error}")
                        connection_healthy = False
                
                if connection_healthy:
                    # Connection appears healthy, return to pool
                    try:
                        self.pool.release(conn.connection)
                        self.logger.debug(f"Successfully returned connection to pool for session {session_id}")
                    except Exception as pool_error:
                        self.logger.debug(f"Failed to return connection to pool for session {session_id}: {pool_error}")
                        try:
                            await conn.connection.ensure_closed()
                        except Exception:
                            pass
                else:
                    # Connection is unhealthy, force close
                    self.logger.debug(f"Connection unhealthy for session {session_id}, force closing")
                    try:
                        if conn.connection and not conn.connection.closed:
                            await conn.connection.ensure_closed()
                    except Exception:
<<<<<<< HEAD
                        pass  # Ignore errors during forced close
=======
                        pass
>>>>>>> 282a1c0b
                
                # Close connection wrapper
                await conn.close()
                
            except Exception as e:
                self.logger.error(f"Error cleaning up connection for session {session_id}: {e}")
                # Force close if normal cleanup fails
                try:
                    if conn.connection and not conn.connection.closed:
                        await conn.connection.ensure_closed()
                except Exception:
                    pass  # Ignore errors during forced close
            finally:
                # Remove from session connections
                del self.session_connections[session_id]
                self.logger.debug(f"Cleaned up connection for session: {session_id}")

    async def _health_check_loop(self):
        """Background health check loop"""
        while True:
            try:
                await asyncio.sleep(self.health_check_interval)
                await self._perform_health_check()
            except asyncio.CancelledError:
                break
            except Exception as e:
                self.logger.error(f"Health check error: {e}")

    async def _perform_health_check(self):
        """Perform enhanced health check"""
        try:
            unhealthy_sessions = []
            
            # Enhanced health check with comprehensive validation
            for session_id, conn in self.session_connections.items():
                if not await self._comprehensive_connection_health_check(conn):
                    unhealthy_sessions.append(session_id)
            
            # Check for stale connections (over 30 minutes old)
            current_time = datetime.utcnow()
            stale_sessions = []
            for session_id, conn in self.session_connections.items():
                if session_id not in unhealthy_sessions:  # Don't double-check
                    last_used_delta = (current_time - conn.last_used).total_seconds()
                    if last_used_delta > 1800:  # 30 minutes
                        # Force a comprehensive health check for stale connections
                        if not await self._comprehensive_connection_health_check(conn):
                            stale_sessions.append(session_id)
            
            all_problematic_sessions = list(set(unhealthy_sessions + stale_sessions))
            
            # Clean up problematic connections
            for session_id in all_problematic_sessions:
                await self._cleanup_session_connection(session_id)
                self.metrics.failed_connections += 1
            
            # Update metrics
            await self._update_connection_metrics()
            self.metrics.last_health_check = datetime.utcnow()
            
            if all_problematic_sessions:
                self.logger.warning(f"Health check: cleaned up {len(unhealthy_sessions)} unhealthy and {len(stale_sessions)} stale connections")
            else:
                self.logger.debug(f"Health check: all {len(self.session_connections)} connections healthy")

        except Exception as e:
            self.logger.error(f"Health check failed: {e}")
            # If health check fails, try to diagnose the issue
            try:
                diagnosis = await self.diagnose_connection_health()
                self.logger.error(f"Connection diagnosis: {diagnosis}")
            except Exception:
                pass  # Don't let diagnosis failure crash health check

    async def _cleanup_loop(self):
        """Background cleanup loop"""
        while True:
            try:
                await asyncio.sleep(300)  # Run every 5 minutes
                await self._cleanup_idle_connections()
            except asyncio.CancelledError:
                break
            except Exception as e:
                self.logger.error(f"Cleanup loop error: {e}")

    async def _cleanup_idle_connections(self):
        """Clean up idle connections"""
        current_time = datetime.utcnow()
        idle_sessions = []
        
        for session_id, conn in self.session_connections.items():
            # Check if connection has exceeded maximum age
            age = (current_time - conn.created_at).total_seconds()
            if age > self.max_connection_age:
                idle_sessions.append(session_id)
        
        # Clean up idle connections
        for session_id in idle_sessions:
            await self._cleanup_session_connection(session_id)
        
        if idle_sessions:
            self.logger.info(f"Cleaned up {len(idle_sessions)} idle connections")

    async def _update_connection_metrics(self):
        """Update connection metrics"""
        self.metrics.active_connections = len(self.session_connections)
        if self.pool:
            self.metrics.idle_connections = self.pool.freesize

    async def get_metrics(self) -> ConnectionMetrics:
        """Get connection metrics"""
        await self._update_connection_metrics()
        return self.metrics

    async def execute_query(
        self, session_id: str, sql: str, params: tuple | None = None, auth_context=None
    ) -> QueryResult:
        """Execute query with enhanced error handling and retry logic"""
        max_retries = 2
        for attempt in range(max_retries):
            try:
                conn = await self.get_connection(session_id)
                return await conn.execute(sql, params, auth_context)
            except Exception as e:
                error_msg = str(e).lower()
                # Check for connection-related errors that warrant retry
                is_connection_error = any(keyword in error_msg for keyword in [
                    'at_eof', 'connection', 'closed', 'nonetype', 'reader', 'transport'
                ])
                
                if is_connection_error and attempt < max_retries - 1:
                    self.logger.warning(f"Connection error during query execution (attempt {attempt + 1}): {e}")
                    # Clean up the problematic connection
                    await self.release_connection(session_id)
                    # Wait before retry
                    await asyncio.sleep(0.5 * (attempt + 1))
                    continue
                else:
                    # Not a connection error or final retry - re-raise
                    raise

    @asynccontextmanager
    async def get_connection_context(self, session_id: str):
        """Get connection context manager"""
        conn = await self.get_connection(session_id)
        try:
            yield conn
        finally:
            # Connection will be reused, no need to close here
            pass

    async def close(self):
        """Close connection manager"""
        try:
            # Cancel background tasks
            if self._health_check_task:
                self._health_check_task.cancel()
                try:
                    await self._health_check_task
                except asyncio.CancelledError:
                    pass

            if self._cleanup_task:
                self._cleanup_task.cancel()
                try:
                    await self._cleanup_task
                except asyncio.CancelledError:
                    pass

            # Clean up all session connections
            for session_id in list(self.session_connections.keys()):
                await self._cleanup_session_connection(session_id)

            # Close connection pool
            if self.pool:
                self.pool.close()
                await self.pool.wait_closed()

            self.logger.info("Connection manager closed successfully")

        except Exception as e:
            self.logger.error(f"Error closing connection manager: {e}")

    async def test_connection(self) -> bool:
        """Test database connection using robust connection test"""
        return await self._robust_connection_test()

    async def diagnose_connection_health(self) -> Dict[str, Any]:
        """Diagnose connection pool and session health"""
        diagnosis = {
            "timestamp": datetime.utcnow().isoformat(),
            "pool_status": "unknown",
            "session_connections": {},
            "problematic_connections": [],
            "recommendations": []
        }
        
        try:
            # Check pool status
            if not self.pool:
                diagnosis["pool_status"] = "not_initialized"
                diagnosis["recommendations"].append("Initialize connection pool")
                return diagnosis
            
            if self.pool.closed:
                diagnosis["pool_status"] = "closed"
                diagnosis["recommendations"].append("Recreate connection pool")
                return diagnosis
            
            diagnosis["pool_status"] = "healthy"
            diagnosis["pool_info"] = {
                "size": self.pool.size,
                "free_size": self.pool.freesize,
                "min_size": self.pool.minsize,
                "max_size": self.pool.maxsize
            }
            
            # Check session connections
            problematic_sessions = []
            for session_id, conn in self.session_connections.items():
                conn_status = {
                    "session_id": session_id,
                    "created_at": conn.created_at.isoformat(),
                    "last_used": conn.last_used.isoformat(),
                    "query_count": conn.query_count,
                    "is_healthy": conn.is_healthy
                }
                
                # Detailed connection checks
                if conn.connection:
                    conn_status["connection_closed"] = conn.connection.closed
                    conn_status["has_reader"] = hasattr(conn.connection, '_reader') and conn.connection._reader is not None
                    
                    if hasattr(conn.connection, '_reader') and conn.connection._reader:
                        conn_status["reader_transport"] = conn.connection._reader._transport is not None
                    else:
                        conn_status["reader_transport"] = False
                else:
                    conn_status["connection_closed"] = True
                    conn_status["has_reader"] = False
                    conn_status["reader_transport"] = False
                
                # Check if connection is problematic
                if (not conn.is_healthy or 
                    conn_status["connection_closed"] or 
                    not conn_status["has_reader"] or 
                    not conn_status["reader_transport"]):
                    problematic_sessions.append(session_id)
                    diagnosis["problematic_connections"].append(conn_status)
                
                diagnosis["session_connections"][session_id] = conn_status
            
            # Generate recommendations
            if problematic_sessions:
                diagnosis["recommendations"].append(f"Clean up {len(problematic_sessions)} problematic connections")
            
            if self.pool.freesize == 0 and self.pool.size >= self.pool.maxsize:
                diagnosis["recommendations"].append("Connection pool exhausted - consider increasing max_connections")
            
            # Auto-cleanup problematic connections
            for session_id in problematic_sessions:
                try:
                    await self._cleanup_session_connection(session_id)
                    self.logger.info(f"Auto-cleaned problematic connection for session: {session_id}")
                except Exception as e:
                    self.logger.error(f"Failed to auto-clean session {session_id}: {e}")
            
            return diagnosis
            
        except Exception as e:
            diagnosis["error"] = str(e)
            diagnosis["recommendations"].append("Manual intervention required")
            return diagnosis


class ConnectionPoolMonitor:
    """Connection pool monitor

    Provides detailed monitoring and reporting capabilities for connection pool status
    """

    def __init__(self, connection_manager: DorisConnectionManager):
        self.connection_manager = connection_manager
        self.logger = logging.getLogger(__name__)

    async def get_pool_status(self) -> dict[str, Any]:
        """Get connection pool status"""
        metrics = await self.connection_manager.get_metrics()
        
        status = {
            "pool_size": self.connection_manager.pool.size if self.connection_manager.pool else 0,
            "free_connections": self.connection_manager.pool.freesize if self.connection_manager.pool else 0,
            "active_sessions": len(self.connection_manager.session_connections),
            "total_connections": metrics.total_connections,
            "failed_connections": metrics.failed_connections,
            "connection_errors": metrics.connection_errors,
            "avg_connection_time": metrics.avg_connection_time,
            "last_health_check": metrics.last_health_check.isoformat() if metrics.last_health_check else None,
        }
        
        return status

    async def get_session_details(self) -> list[dict[str, Any]]:
        """Get session connection details"""
        sessions = []
        
        for session_id, conn in self.connection_manager.session_connections.items():
            session_info = {
                "session_id": session_id,
                "created_at": conn.created_at.isoformat(),
                "last_used": conn.last_used.isoformat(),
                "query_count": conn.query_count,
                "is_healthy": conn.is_healthy,
                "connection_age": (datetime.utcnow() - conn.created_at).total_seconds(),
            }
            sessions.append(session_info)
        
        return sessions

    async def generate_health_report(self) -> dict[str, Any]:
        """Generate connection health report"""
        pool_status = await self.get_pool_status()
        session_details = await self.get_session_details()
        
        # Calculate health statistics
        healthy_sessions = sum(1 for s in session_details if s["is_healthy"])
        total_sessions = len(session_details)
        health_ratio = healthy_sessions / total_sessions if total_sessions > 0 else 1.0
        
        report = {
            "timestamp": datetime.utcnow().isoformat(),
            "pool_status": pool_status,
            "session_summary": {
                "total_sessions": total_sessions,
                "healthy_sessions": healthy_sessions,
                "health_ratio": health_ratio,
            },
            "session_details": session_details,
            "recommendations": [],
        }
        
        # Add recommendations based on health status
        if health_ratio < 0.8:
            report["recommendations"].append("Consider checking database connectivity and network stability")
        
        if pool_status["connection_errors"] > 10:
            report["recommendations"].append("High connection error rate detected, review connection configuration")
        
        if pool_status["active_sessions"] > pool_status["pool_size"] * 0.9:
            report["recommendations"].append("Connection pool utilization is high, consider increasing pool size")
        
        return report

<|MERGE_RESOLUTION|>--- conflicted
+++ resolved
@@ -219,11 +219,8 @@
                 password=self.config.database.password,
                 db=self.config.database.database,
                 charset="utf8",
-<<<<<<< HEAD
                 minsize=self.config.database.min_connections,  # Always 0 per configuration to avoid at_eof issues
-=======
-                minsize=0,  # Avoid pre-creation issues - create connections on demand
->>>>>>> 282a1c0b
+
                 maxsize=self.config.database.max_connections or 20,
                 autocommit=True,
                 connect_timeout=self.connection_timeout,
@@ -238,10 +235,8 @@
 
             self.logger.info(
                 f"Connection pool initialized successfully with on-demand connection creation, "
-<<<<<<< HEAD
                 f"min connections: {self.config.database.min_connections}, "
-=======
->>>>>>> 282a1c0b
+
                 f"max connections: {self.config.database.max_connections or 20}"
             )
 
@@ -480,11 +475,7 @@
                         if conn.connection and not conn.connection.closed:
                             await conn.connection.ensure_closed()
                     except Exception:
-<<<<<<< HEAD
                         pass  # Ignore errors during forced close
-=======
-                        pass
->>>>>>> 282a1c0b
                 
                 # Close connection wrapper
                 await conn.close()
